from __future__ import absolute_import, division, print_function, unicode_literals
import os
import time
import logging
import numpy as np
import pandas as pd
import matplotlib.pyplot as plt
import multiprocessing
import math
from functools import partial
from sklearn.model_selection import train_test_split
from sklearn.ensemble import GradientBoostingClassifier
from sklearn.metrics import roc_curve, auc, confusion_matrix
from sklearn.neural_network import MLPRegressor
from sklearn.calibration import calibration_curve


import torch
from .tools import create_missing_folders

logger = logging.getLogger(__name__)
hist_settings_nom = {'alpha': 0.25, 'color':'blue'}
hist_settings_alt = {'alpha': 0.25, 'color':'orange'}
hist_settings_CARL = {'histtype':'step', 'color':'black', 'linewidth':1, 'linestyle':'--'}
hist_settings_CARL_ratio = {'color':'black', 'linewidth':1, 'linestyle':'--'}
#hist_settings1_step = {'color':'black', 'linewidth':1, 'linestyle':'--'}


def draw_unweighted_distributions(x0, x1,
                                  weights,
                                  variables,
                                  vlabels,
                                  binning,
                                  legend,
                                  n,
                                  save = False):
    plt.figure(figsize=(14, 10))
    columns = range(len(variables))
    for id, column in enumerate(columns, 1):
        if save: plt.figure(figsize=(5, 4.2))
        else: plt.subplot(3,4, id)
        plt.yscale('log')
        plt.hist(x0[:,column], bins = binning[id-1], weights=weights, label = "nominal", **hist_settings_nom)
        plt.hist(x1[:,column], bins = binning[id-1], label = legend, **hist_settings_alt)
        plt.xlabel('%s'%(vlabels[id-1]), horizontalalignment='right',x=1)
        plt.legend(frameon=False)
        axes = plt.gca()
        axes.set_ylim([len(x0)*0.001,len(x0)*3])
        if save:
            create_missing_folders(["plots"])
            plt.savefig("plots/%s_nominalVs%s_%s.png"%(variables[id-1],legend, n))
            plt.clf()
            plt.close()

def draw_weighted_distributions(x0, x1, w0, w1,
                                weights,
                                variables,
                                binning, label,
                                legend,
                                n,
                                save = False,
                                ext_plot_path=None,
                                normalise=True):
    plt.figure(figsize=(14, 10))
    #columns = range(len(variables))

    for id, column in enumerate(variables):
<<<<<<< HEAD
        logger.debug("<plotting.py::draw_weighted_distribution()>::   id: {},   column: {}".format(id,column))
        logger.debug("<plotting.py::draw_weighted_distribution()>::     binning: {}".format(binning[id]))
        if save: plt.figure(figsize=(10, 8))
=======
        print("<plotting.py::draw_weighted_distribution()>::   id: {},   column: {}".format(id,column))
        print("<plotting.py::draw_weighted_distribution()>::     binning: {}".format(binning[id]))
        if save: plt.figure(figsize=(14, 10))
>>>>>>> e3af9111
        else: plt.subplot(3,4, id)
        #plt.yscale('log')
        #plt.hist(x0[:,id], bins = binning[column], label = "nominal", **hist_settings0)
        #plt.hist(x0[:,id], bins = binning[column], weights=weights, label = 'nominal*CARL', **hist_settings0)
        #plt.hist(x1[:,id], bins = binning[column], label = legend, **hist_settings1)
        w0 = w0.flatten()
        w1 = w1.flatten()
        w_carl = w0*weights
        if normalise:
            w0 = w0/w0.sum()
            w1 = w1/w1.sum()
            w_carl = w_carl/w_carl.sum()
        plt.hist(x0[:,id], bins = binning[id], weights = w0, label = "nominal", **hist_settings_nom)
        plt.hist(x0[:,id], bins = binning[id], weights = w_carl, label = 'nominal*CARL', **hist_settings_CARL)
        plt.hist(x1[:,id], bins = binning[id], weights = w1, label = legend, **hist_settings_alt)
        plt.xlabel('%s'%(column), horizontalalignment='right',x=1)
        plt.legend(frameon=False,title = '%s sample'%(label) )
        axes = plt.gca()
<<<<<<< HEAD
        plt.xticks(fontsize=14)
        plt.yticks(fontsize=14)
=======
        # Calculate maximum and minimum of y-axis
        y_min, y_max = axes.get_ylim()
        axes.set_ylim([y_min*0.9, y_max*2])
>>>>>>> e3af9111
        #axes.set_ylim([len(x0)*0.001,len(x0)*2]) #sjiggins
        #axes.set_ylim([w0.sum()*0.001,w0.sum()*2]) #sjiggins
        if save:
            # Create folder for storing plots and Form output name and then save
            if ext_plot_path:
                create_missing_folders([f"plots/{legend}/{ext_plot_path}"])
                output_name = f"plots/{legend}/{ext_plot_path}/w_{column}_nominalVs{legend}_{label}_{n}"
            else:
                create_missing_folders([f"plots/{legend}"])
                output_name = f"plots/{legend}/w_{column}_nominalVs{legend}_{label}_{n}"

            plt.savefig(f"{output_name}.png")
            plt.clf()
            plt.close()
            plt.figure(figsize=(10, 8)) # this line is needed to keep same canvas size

            # ratio plot
            x0_hist, edge0 = np.histogram(x0[:,id], bins = binning[id], weights = w0)
            x1_hist, edge1 = np.histogram(x1[:,id], bins = binning[id], weights = w1)
            carl_hist, edgecarl = np.histogram(x0[:,id], bins = binning[id], weights = w_carl)
            #x1_ratio = x1_hist/x0_hist
            x1_ratio = x0_hist/x1_hist
            #carl_ratio = carl_hist/x0_hist
            carl_ratio = carl_hist/x1_hist
            # Generate reference line
            #   -> Extract the lowest and highest bin edge
            xref= [binning[id].min(), binning[id].max()]
            #   -> Now generate the x and y points of the reference line
            yref = [1.0,1.0]

            ## Generate error bands for the reference histogram
            x0_error = []
            x1_error = []
            if len(binning[id]) > 1:
                width = abs(binning[id][1] - binning[id][0] )
                for xbin in binning[id]:
                    # Form masks for all event that match condition
                    mask0 = (x0[:,id] < (xbin + width)) & (x0[:,id] > (xbin - width))
                    mask1 = (x1[:,id] < (xbin + width)) & (x1[:,id] > (xbin - width))
                    # Form bin error
                    binsqrsum_x0 = np.sum(w0[mask0]**2)
                    binsqrsum_x1 = np.sum(w1[mask1]**2)
                    binsqrsum_x0 = math.sqrt(binsqrsum_x0)
                    binsqrsum_x1 = math.sqrt(binsqrsum_x1)
                    # Form relative error
                    binsqrsum_x0 = binsqrsum_x0/w0[mask0].sum()
                    binsqrsum_x1 = binsqrsum_x1/w1[mask1].sum()

                    x0_error.append(binsqrsum_x0 if binsqrsum_x0 > 0 else 0.0 )
                    x1_error.append(binsqrsum_x1 if binsqrsum_x1 > 0 else 0.0)
                    #print("binsqrsum_x0:  {}".format(binsqrsum_x0))
                    #print("binsqrsum_x1:  {}".format(binsqrsum_x1))


            #else:
            #    # Fill in errors with 0 as could not determine bin width
            #    x0_hist_error =
            #    x1_hist_error =


            # Convert error lists to numpy arrays
            x0_error = np.array(x0_error)
            x1_error = np.array(x1_error)

            plt.step( xref, yref, where="post", label=legend+" / "+legend, **hist_settings_alt )
            plt.step( edge1[:-1], x1_ratio, where="post", label="nom / "+legend, **hist_settings_nom)
            plt.step( edgecarl[:-1], carl_ratio, where="post", label = '(nominal*CARL) / '+legend, **hist_settings_CARL_ratio)
            #plt.fill_between(edge[:,-1], 1.0, x1_ratio)
            yref_error = np.ones(len(edge1))
            yref_error_up = 2* np.sqrt( np.power(x1_error,2) + np.power(x0_error, 2)) # height from bottom
            yref_error_down = yref_error - np.sqrt(np.power(x1_error, 2) + np.power(x0_error,2))
<<<<<<< HEAD
            logger.debug("edg1e:    {}".format(edge1))
            logger.debug("yref_error:    {}".format(yref_error))
            logger.debug("x0_error:    {}".format(x0_error))
            logger.debug("x1_error:    {}".format(x1_error))
            logger.debug("width:       {}".format(np.diff(edge1)))
=======
            #print("edg1:    {}".format(edge1))
            #print("yref_error:    {}".format(yref_error))
            #print("x0_error:    {}".format(x0_error))
            #print("x1_error:    {}".format(x1_error))
            #print("width:       {}".format(np.diff(edge1)))
>>>>>>> e3af9111
            #plt.bar( x=edge1, height=yref_error+x1_error, bottom = yref_error-x1_error, width=np.diff(edge1), align='edge', linewidth=0, color='red', alpha=0.25, zorder=-1, label='uncertainty band')
            plt.bar( x=edge1[:-1],
                     height=yref_error_up[:-1], bottom = yref_error_down[:-1],
                     color='red',
                     width=np.diff(edge1),
                     align='edge',
                     alpha=0.25,
                     label='uncertainty band')
            #         #width=np.diff(edge1),
            #         #align='edge',
            #         #linewidth=0,
            #         #color='red',
            #         #alpha=0.25,
            #         #label='uncertainty band')

            plt.xlabel('%s'%(column), horizontalalignment='right',x=1)
            plt.legend(frameon=False,title = '%s sample'%(label) )
            axes = plt.gca()
            axes.set_ylim([0.5, 1.6])
            plt.yticks(np.arange(0.5,1.6,0.1))
            plt.savefig(f"{output_name}_ratio.png")
            plt.clf()
            plt.close()

def weight_obs_data(x0, x1, w0, w1, max_weight=10000.): # Max weight redundant here because of large weight Sherpa!

    # Remove negative probabilities - maintains proportionality still by abs()
    w0 = abs(w0)
    w1 = abs(w1)

    # Calculate the minimum size so as to ensure we have equal number of events in each class
    x0_len = x0.shape[0]
    x1_len = x1.shape[0]
    minEvts = x0_len if x0_len < x1_len else x1_len

    # Dataset 0 probability proportionality sub-sampling
    w0 = w0 / w0.sum()
    w_x0 = np.random.choice(x0, size=minEvts, p = w0)
    
    # Dataset 1 probability proportionality sub-sampling
    w1 = w1 / w1.sum()
    w_x1 = np.random.choice(x1, size=minEvts, p = w1)
    
    # Concatenate all data
    x_all = np.append(w_x0,w_x1)
    y_all = np.zeros(minEvts*2)
    y_all[minEvts:] = 1
    return (x_all,y_all)

def obs_roc_curve(x, y_true):

    # Determine the maximum range
    #maxRange = np.amax(x)
    maxRange = np.percentile(x, 99)
    #minRange = np.amin(x)
    minRange = np.amin(x, 0)
    print("       -> Range:  {},{}".format(maxRange,minRange))
    
    # Now determine the boundaries for classification
    ClassBoundaries = np.linspace(minRange, maxRange, 20)
    
    # Default ROC curve info
    fpr = np.zeros(len(ClassBoundaries))
    tpr = np.zeros(len(ClassBoundaries))

    # Loop through boundaries and determine predicted confusion matrix values
    for idx,edge in enumerate(ClassBoundaries):
        tpr[idx] = 0.0
        fpr[idx] = 0.0
        #print("       -> Edge:  {}".format(idx))
        y_pred =  x < edge
        tn, fp, fn, tp = confusion_matrix(y_true, y_pred).ravel()
        tpr[idx] = tp/(tp+fn) 
        fpr[idx] = fp/(tn+fp)
        #print("       -> tpr:  {}".format(tpr))
        #print("       -> fpr:  {}".format(fpr))
        
    return fpr, tpr

def resampled_obs_and_roc(original, target, w0, w1):
    (data, labels) = weight_obs_data(original, target, w0, w1)
    fpr, tpr  = obs_roc_curve(data, labels)
    #roc_auc = auc(fpr, tpr)
    roc_auc = np.trapz(tpr, x=fpr)
    return fpr,tpr,roc_auc,data,labels

def draw_Obs_ROC(X0, X1, W0, W1, weights, label, legend, n, plot = True):
    plt.figure(figsize=(8, 6))
    W0 = W0.flatten()
    W1 = W1.flatten()
    for idx in range(X0.shape[1]): ## Loop through the observables and calculate ROC
        print("Observable {}".format(idx))
        # Extract the observables - 1D array
        x0 = X0[:,idx]
        x1 = X1[:,idx]

        # Form the resampled data based on probability of each event 
        fpr_t,tpr_t,roc_auc_t,data_t,labels_t = resampled_obs_and_roc(x0, x1, W0, W1)
        fpr_tC,tpr_tC,roc_auc_tC,data_tr,labels_tr = resampled_obs_and_roc(x0, x1, W0*weights, W1)
        plt.plot(fpr_t, tpr_t, label=r"no weight, AUC=%.3f" % roc_auc_t)
        plt.plot(fpr_tC, tpr_tC, label=r"CARL weight, AUC=%.3f" % roc_auc_tC)
        plt.plot([0, 1], [0, 1], 'k--')
        plt.xlim([0.0, 1.0])
        plt.ylim([0.0, 1.05])
        plt.title('Resampled proportional to weights (obs: {})'.format(idx))
        plt.xlabel('False Positive Rate')
        plt.ylabel('True Positive Rate')
        plt.legend(loc="lower right", title = label)
        plt.tight_layout()
        if plot:
            plt.savefig('plots/roc_nominalVs%s_%s_%s_%s.png'%(legend,label,idx,n))
            plt.clf()
            logger.info("   Observable %s"%(idx))
            logger.info("CARL weighted %s AUC is %.3f"%(label,roc_auc_tC))
            logger.info("Unweighted %s AUC is %.3f"%(label,roc_auc_t))
            logger.info("Saving ROC plots to /plots")

        # Plot variables used in ROC calculation
        bins = np.linspace(np.amin(x0), np.amax(x0) ,50)
        plt.hist(data_t[labels_t==0], bins=bins, label=r"Nominal", **hist_settings_nom)
        plt.hist(data_tr[labels_tr==0], bins=bins, label=r"Nominal * CARL", **hist_settings_CARL)
        plt.hist(data_tr[labels_tr==1], bins=bins, label=r"Alternative", **hist_settings_alt)
        plt.title('Resampled proportional to weights (obs: {})'.format(idx))
        plt.xlabel('Obseravble {}'.format(idx))
        plt.ylabel('Events')
        plt.legend(loc="lower right", title = label)
        plt.tight_layout()
        if plot:
            plt.savefig('plots/roc_inputs_nominalVs%s_%s_%s_%s.png'%(legend,label,idx,n))
            plt.clf()

def weight_data(x0, x1, w0, w1, max_weight=10000.):

    # Remove negative probabilities - maintains proportionality still by abs()
    w0 = abs(w0)
    w1 = abs(w1)

    # Calculate the minimum size so as to ensure we have equal number of events in each class
    x0_len = x0.shape[0]
    x1_len = x1.shape[0]
    minEvts = x0_len if x0_len < x1_len else x1_len

    x0_len = x0.shape[0]
    w0 = w0 / w0.sum()
    weighted_data0 = np.random.choice(range(x0_len), x0_len, p = w0)
    w_x0 = x0.copy()[weighted_data0]
    #w_x0 = np.random.choice(x0, size=minEvts, p = w0)

    x1_len = x1.shape[0]
    w1 = w1 / w1.sum()
    weighted_data1 = np.random.choice(range(x1_len), x1_len, p = w1)
    w_x1 = x1.copy()[weighted_data1]
    #w_x1 = np.random.choice(x1, size=minEvts, p = w1)

    # Cap the two to equal size
    w_x0 = w_x0[ 0:minEvts, :]
    w_x1 = w_x1[ 0:minEvts, :]

    x_all = np.vstack((w_x0,w_x1))
    #y_all = np.zeros(x0_len+x1_len)
    y_all = np.zeros(minEvts*2)
    y_all[minEvts:] = 1
    return (x_all,y_all)

def resampled_discriminator_and_roc(original, target, w0, w1):
    w0 = abs(w0)
    w1 = abs(w1)
    (data, labels) = weight_data(original, target, w0, w1)
    W = np.concatenate([w0 / w0.sum(), w1 / w1.sum()])
    Xtr, Xts, Ytr, Yts, Wtr, Wts = train_test_split(data, labels, W, random_state=42, train_size=0.51, test_size=0.49)

    discriminator = MLPRegressor(tol=1e-05, activation="logistic",
                                 hidden_layer_sizes=(original.shape[1],original.shape[1], original.shape[1]), 
                                 learning_rate_init=1e-07, learning_rate="constant", 
                                 solver="lbfgs", random_state=1,
                                 max_iter=200)

    discriminator.fit(Xtr,Ytr)
    predicted = discriminator.predict(Xts)
    fpr, tpr, _  = roc_curve(Yts,predicted.ravel())
    roc_auc = auc(fpr, tpr)
    return fpr,tpr,roc_auc

def draw_ROC(X0, X1, W0, W1, weights, label, legend, n, plot = True):
    plt.figure(figsize=(8, 6))
    W0 = W0.flatten()
    W1 = W1.flatten()
    fpr_t,tpr_t,roc_auc_t = resampled_discriminator_and_roc(X0, X1, W0, W1)
    fpr_tC,tpr_tC,roc_auc_tC = resampled_discriminator_and_roc(X0, X1, W0*weights, W1)
    plt.plot(fpr_t, tpr_t, label=r"no weight, AUC=%.3f" % roc_auc_t)
    plt.plot(fpr_tC, tpr_tC, label=r"CARL weight, AUC=%.3f" % roc_auc_tC)
    plt.plot([0, 1], [0, 1], 'k--')
    plt.xlim([0.0, 1.0])
    plt.ylim([0.0, 1.05])
    plt.title('Resampled proportional to weights')
    plt.xlabel('False Positive Rate')
    plt.ylabel('True Positive Rate')
    plt.legend(loc="lower right", title = label)
    plt.tight_layout()
    if plot:
        plt.savefig('plots/roc_nominalVs%s_%s_%s.png'%(legend,label, n))
        plt.clf()
    logger.info("CARL weighted %s AUC is %.3f"%(label,roc_auc_tC))
    logger.info("Unweighted %s AUC is %.3f"%(label,roc_auc_t))
    logger.info("Saving ROC plots to /plots")

def plot_calibration_curve(y, probs_raw, probs_cal, do, var, save = False):
    ax1 = plt.subplot2grid((3, 1), (0, 0), rowspan=2)
    ax2 = plt.subplot2grid((3, 1), (2, 0))
    ax1.plot([0, 1], [0, 1], "k:", label="Perfectly calibrated")

    frac_of_pos_raw, mean_pred_value_raw = calibration_curve(y, probs_raw, n_bins=50)
    frac_of_pos_cal, mean_pred_value_cal = calibration_curve(y, probs_cal, n_bins=50)

    ax1.plot(mean_pred_value_raw, frac_of_pos_raw, "s-", label='uncalibrated', **hist_settings0)
    ax1.plot(mean_pred_value_cal, frac_of_pos_cal, "s-", label='calibrated', **hist_settings0)
    ax1.set_ylabel("Fraction of positives")
    ax1.set_ylim([-0.05, 1.05])
    ax1.legend(loc="lower right")
    ax1.set_title(f'Calibration plot')

    ax2.hist(probs_raw, range=(0, 1), bins=50, label='uncalibrated', lw=2, **hist_settings0)
    ax2.hist(probs_cal, range=(0, 1), bins=50, label='calibrated', lw=2, **hist_settings0)
    ax2.set_xlabel("Mean predicted value")
    ax2.set_ylabel("Count")
    if save:
        plt.savefig('plots/calibration_'+do+'_'+var+'.png')
        plt.clf()
    logger.info("Saving calibration curves to /plots")

def draw_weights(weightCT, weightCA, legend, do, n, save = False):
    plt.yscale('log')
    plt.hist(weightCT, bins = np.exp(np.linspace(-0.5,1.1,50)), label = 'carl-torch', **hist_settings0)
    plt.hist(weightCA, bins = np.exp(np.linspace(-0.5,1.1,50)), label = 'carlAthena', **hist_settings0)
    plt.xlabel('weights', horizontalalignment='right',x=1)
    plt.legend(frameon=False)
    plt.savefig("plots/weights_%s_%s_%s.png"%(do, legend, n))
    plt.clf()
    plt.close()

def draw_scatter(weightsCT, weightsCA, legend, do, n):
    print("weights carl-torch ", len(weightsCT))
    print("weights carlAthena ", len(weightsCA))
    plt.scatter(weightsCT, weightsCA, alpha=0.5)
    max_temp=1.5
    plt.plot([0,max_temp],[0,max_temp], lw=2, c='r')
    plt.xlim(0,max_temp)
    plt.ylim(0,max_temp)
    plt.xlabel('weights carl-torch')
    plt.ylabel('weights carlAthena')
    plt.savefig("plots/scatter_weights_%s_%s_%s.png"%(do, legend, n))
    plt.clf()
    plt.close()<|MERGE_RESOLUTION|>--- conflicted
+++ resolved
@@ -65,15 +65,9 @@
     #columns = range(len(variables))
 
     for id, column in enumerate(variables):
-<<<<<<< HEAD
-        logger.debug("<plotting.py::draw_weighted_distribution()>::   id: {},   column: {}".format(id,column))
-        logger.debug("<plotting.py::draw_weighted_distribution()>::     binning: {}".format(binning[id]))
-        if save: plt.figure(figsize=(10, 8))
-=======
         print("<plotting.py::draw_weighted_distribution()>::   id: {},   column: {}".format(id,column))
         print("<plotting.py::draw_weighted_distribution()>::     binning: {}".format(binning[id]))
         if save: plt.figure(figsize=(14, 10))
->>>>>>> e3af9111
         else: plt.subplot(3,4, id)
         #plt.yscale('log')
         #plt.hist(x0[:,id], bins = binning[column], label = "nominal", **hist_settings0)
@@ -92,16 +86,12 @@
         plt.xlabel('%s'%(column), horizontalalignment='right',x=1)
         plt.legend(frameon=False,title = '%s sample'%(label) )
         axes = plt.gca()
-<<<<<<< HEAD
         plt.xticks(fontsize=14)
         plt.yticks(fontsize=14)
-=======
+
         # Calculate maximum and minimum of y-axis
         y_min, y_max = axes.get_ylim()
         axes.set_ylim([y_min*0.9, y_max*2])
->>>>>>> e3af9111
-        #axes.set_ylim([len(x0)*0.001,len(x0)*2]) #sjiggins
-        #axes.set_ylim([w0.sum()*0.001,w0.sum()*2]) #sjiggins
         if save:
             # Create folder for storing plots and Form output name and then save
             if ext_plot_path:
@@ -171,19 +161,12 @@
             yref_error = np.ones(len(edge1))
             yref_error_up = 2* np.sqrt( np.power(x1_error,2) + np.power(x0_error, 2)) # height from bottom
             yref_error_down = yref_error - np.sqrt(np.power(x1_error, 2) + np.power(x0_error,2))
-<<<<<<< HEAD
-            logger.debug("edg1e:    {}".format(edge1))
-            logger.debug("yref_error:    {}".format(yref_error))
-            logger.debug("x0_error:    {}".format(x0_error))
-            logger.debug("x1_error:    {}".format(x1_error))
-            logger.debug("width:       {}".format(np.diff(edge1)))
-=======
             #print("edg1:    {}".format(edge1))
             #print("yref_error:    {}".format(yref_error))
             #print("x0_error:    {}".format(x0_error))
             #print("x1_error:    {}".format(x1_error))
             #print("width:       {}".format(np.diff(edge1)))
->>>>>>> e3af9111
+
             #plt.bar( x=edge1, height=yref_error+x1_error, bottom = yref_error-x1_error, width=np.diff(edge1), align='edge', linewidth=0, color='red', alpha=0.25, zorder=-1, label='uncertainty band')
             plt.bar( x=edge1[:-1],
                      height=yref_error_up[:-1], bottom = yref_error_down[:-1],
