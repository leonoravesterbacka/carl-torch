from __future__ import absolute_import, division, print_function, unicode_literals

import six
import logging
import os
# import stat
import numpy as np
import uproot
import pandas as pd
# import torch
# from torch.nn import functional as F
from collections import defaultdict
# from contextlib import contextmanager
# import pickle

logger = logging.getLogger(__name__)

initialized = False

def GenerateFractionSamples(x, w, frac=0.50):
    """
    Randomly samples fraction of the events from given features and weight.

    Args:
        x : panda.DataFrame
            dataframe that contains the features for training.

        w : panda.DataFrame
            dataframe that contains the MC event weight.

        frac : float, optional
            fraction of samples to be re-sample from the original dataframe

    """

    frac_x = x.sample(frac=frac, random_state = 42)
    frac_w = w.iloc[frac_x.index]

    return frac_x, frac_w

def AddInvertWeight(x, w, frac_x, frac_w):
    """
    append frac_x and frac_w them the original x and w data.
    Inverted the sign of frac_w to get inv_frac_w, and then append them into the
    orignal data set as well. The final distribution. The overall distribution
    shouldn't change since the frac_w and inv_frac_w cancel each other.

    Args:
        x : panda.DataFrame
            dataframe that contains the features for training.

        w : panda.DataFrame
            dataframe that contains the MC event weight.

        frac : float, optional
            fraction of samples to be re-sample from the original dataframe

    """
    # appending this into the original data frame
    x = x.append(frac_x)
    w = w.append(frac_w)

    # inverting the sign of weight, and adding it to the data frame
    frac_w *= -1
    if "polarity" in frac_x:
        frac_x["polarity"] *= -1
    x = x.append(frac_x)
    w = w.append(frac_w)

    '''
    with open("addInvSample.pkl", "wb") as f:
        frac_x = frac_x[sorted(frac_x.columns)]
        addInvSample = (frac_x, frac_w)
        pickle.dump(addInvSample, f)
    '''

    return x, w


def HarmonisedLoading(
    fA="",
    fB="",
    features=[],
    weightFeature="DummyEvtWeight",
    nentries=0,
    TreeName="Tree",
    do_self_dope=False,
    do_mix_dope=False,
    weight_polarity=False,
):
    """
    Harmonising feature and weight dataframe to same shape. i.e jet multiplicity
    for each event can be different in nominal and variational samples, which
    require matching to the minimum jet multiplicity.

    Args:
        fA: str
            file name to (nominal) N-tuples

        fB: str
            file name to (variational) N-tuples

        features: list(str)
            list of features (branch name) in the N-tuple TTree.

        weightFeasure: str, default="DummyEvtWeight"
            name of the weigth branch in TTree.

        nentries: int
            number of events for training.

        TreeName: str
            Name of the TTree.

        do_self_dope: bool, default=False
            Take fraction of the samples from fA and invert the sign of the
            event weight, then append both the fraction and inverted fraction to
            the orignal sample set.

        do_mix_dope: bool, default=False
            similar to do_self_dope, but using fB sample set to generate the
            fraction of events instead.

        weight_polarity: bool, default=False
            adding a polarity feature based on the sign of the event weight.
            i.e. polarity=1 (-1) will be assigned to positive(negative) event weignt.

    """


    x0, w0, vlabels0 = load(
        f = fA,
        features=features,
        weightFeature=weightFeature,
        n=int(nentries),
        t=TreeName,
        weight_polarity=weight_polarity,
    )

    x1, w1, vlabels1 = load(
        f=fB,
        features=features,
        weightFeature=weightFeature,
        n=int(nentries),
        t=TreeName,
        weight_polarity=weight_polarity,
    )

    x0, x1 = CoherentFlattening(x0,x1)

    # hard-coding the event weight inverting here for the moment
    # TODO: make this optional
    if do_self_dope:
        frac_x0, frac_w0 = GenerateFractionSamples(x0, w0)
        x0, w0 = AddInvertWeight(x0, w0, frac_x0, frac_x0)
    if do_mix_dope:
        frac_x1, frac_w1 = GenerateFractionSamples(x1, w1)
        x0, w0 = AddInvertWeight(x0, w0, frac_x1, frac_x1)

    return x0, w0, vlabels0, x1, w1, vlabels1



def CoherentFlattening(df0, df1):

    # Find the lowest common denominator for object lengths
    df0_objects = df0.select_dtypes(object)
    # df1_objects = df1.select_dtypes(object) # this one never used?
    minObjectLen = defaultdict()
    for column in df0_objects:
        elemLen0 = df0[column].apply(lambda x: len(x)).max()
        elemLen1 = df1[column].apply(lambda x: len(x)).max()

        # Warn user
        if elemLen0 != elemLen1:
            print("<tools.py::CoherentFlattening()>::   The two datasets do not have the same length for features '{}', please be warned that we choose zero-padding using lowest dimensionatlity".format(column))

        minObjectLen[column] = elemLen0 if elemLen0 < elemLen1 else elemLen1
        print("<tools.py::CoherentFlattening()>::   Variable: {}({}),   min size = {}".format( column, df0[column].dtypes, minObjectLen))
        print("<tools.py::CoherentFlattening()>::      Element Length 0 = {}".format( elemLen0))
        print("<tools.py::CoherentFlattening()>::      Element Length 1 = {}".format( elemLen1))

    # Find the columns that are not scalars and get all object type columns
    #maxListLength = df.select_dtypes(object).apply(lambda x: x.list.len()).max(axis=1)
    print(df0)
    for column in df0_objects:
        elemLen0 = df0[column].apply(lambda x: len(x)).max()
        elemLen1 = df1[column].apply(lambda x: len(x)).max()


        # Now break up each column into elements of max size 'macObjectLen'
        df0_flattened = pd.DataFrame(df0[column].to_list(), columns=[column+str(idx) for idx in range(elemLen0)])
<<<<<<< HEAD
        #print(df0_flattened)
        #df0_flattened = df0_flattened.fillna(0)
        #print(df0_flattened)
        
=======
        print(df0_flattened)
        df0_flattened = df0_flattened.fillna(0)
        print(df0_flattened)

>>>>>>> 0ee116fa
        # Delete extra dimensions if needed due to non-matching dimensionality of df0 & df1
        if elemLen0 > minObjectLen[column]:
            delColumns0 = [column+str(idx) for idx in range(minObjectLen[column], elemLen0)]
            print("<tools.py::CoherentFlattening()>::   Deleting {}".format(delColumns0))
            for idx in range(minObjectLen[column], elemLen0):
                del df0_flattened[column+str(idx)]

        #print(df[column])
        #print(df_flattened)
        del df0[column]
        df0 = df0.join(df0_flattened)
        print(df0)

        # Now break up each column into elements of max size 'macObjectLen'
        df1_flattened = pd.DataFrame(df1[column].to_list(), columns=[column+str(idx) for idx in range(elemLen1)])
        #df1_flattened = df1_flattened.fillna(0)

        # Delete extra dimensions if needed due to non-matching dimensionality of df0 & df1
        if elemLen1 > minObjectLen[column]:
            delColumns1 = [column+str(idx) for idx in range(minObjectLen[column], elemLen1)]
            print("<tools.py::CoherentFlattening()>::   Deleting {}".format(delColumns1))
            for idx in range(minObjectLen[column], elemLen1):
                del df1_flattened[column+str(idx) ]

        #print(df[column])
        #print(df_flattened)
        del df1[column]
        df1 = df1.join(df1_flattened)
        print(df1)

    print("<loading.py::load()>::    Flattened Dataframe")
    #print(df)
    return df0,df1

def load(
    f="",
    features=[],
    weightFeature="DummyEvtWeight",
    n=0,
    t="Tree",
    weight_polarity=False,
    Filter=None,
):
    """
    Function for preparing feastures for training.

    Args:
        f : str
            Path to the ROOT N tuples.

        features : [], optional
            List of observables/features name inside the ROOT file TTree.
            If no feature is provided, all branches from the TTree will be used.

        weightFeature : str, optional
            Name of the branch that contains the MC event weight.
            If no weightFeasure is provided, weight of 1 will be used.

        n : int, optional
            Total number of input events.

        weight_polarity : boolean, optional
            introduce a polarity feature for training. The value of the polarity
            will be determined by the sign of the event weight. 1 will be assigned
            to positive (>=0) event weight, and -1 will be assigned to negative (< 0)
            event weight.

    Return:
        ( pandas.DataFrame, pandas.DataFrame, list(str) ) :

            DataFrame of feasures, event weight, and labels
    """
    # grab our data and iterate over chunks of it with uproot
    print("Uproot open file")
    file = uproot.open(f)

    # Now get the Tree
    print("Getting TTree from file")
    X_tree = file[t]

    # Check that features were set by user, if not then will use all features
    #   -  may double up on weight feature but will warn user
    if not features:
        # Set the features to all keys in tree - warn user!!!
        print("<tools.py::load()>::   Attempting extract features however user did not define values. Using all keys inside TTree as features.")
        features = X_tree.keys()

    # Extract the pandas dataframe - warning about jagged arrays
    #df = X_tree.pandas.df(features, flatten=False)
    df = pd.DataFrame(X_tree.arrays(features, library="np", entry_stop=n))

    # Extract the weights from the Tree if specificed
    if weightFeature == "DummyEvtWeight":
        dweights = np.ones(len(df.index))
        weights = pd.DataFrame(data=dweights, index=range(len(df.index)), columns=[weightFeature])
    else:
        weights = pd.DataFrame(X_tree.arrays(weightFeature, library="np", entry_stop=n))

    # Apply filtering if set by user
<<<<<<< HEAD
    if Filter != None:
        for logExp in Filter.FilterList:
            #df_mask = pd.eval( logExp, target = df)
            df_mask = df.eval( logExp )
            df = df[df_mask]
            weights = weights[df_mask]
    
    # Convert all weights to log(w) for numerical resilience/robustness
    #sgn = np.sign(weights)
    #weightsTemp = weights.abs()
    #weightsTemp = np.log10(weightsTemp)
    #weights = weightsTemp.mul(sgn, axis=0)
=======
    for logExp in Filter.FilterList:
        #df_mask = pd.eval( logExp, target = df)
        df_mask = df.eval( logExp )
        df = df[df_mask]
        weights = weights[df_mask]
>>>>>>> 0ee116fa

    # Reset all row numbers
    df = df.reset_index(drop=True)

    # For the moment one should siply use the features
    if weight_polarity:
        polarity_name = "polarity"
        df[polarity_name] = weights[weightFeature].apply(lambda x: 1 if x >= 0 else -1)
        labels  = features + [polarity_name]
    else:
        labels = features

    return (df, weights, labels)


def create_missing_folders(folders):
    if folders is None:
        return

    for folder in folders:
        if folder is None or folder == "":
            continue

        if not os.path.exists(folder):
            os.makedirs(folder)

        elif not os.path.isdir(folder):
            raise OSError("Path {} exists, but is no directory!".format(folder))


def load_and_check(filename, warning_threshold=1.0e9, memmap_files_larger_than_gb=None, name=None):
    if filename is None:
        return None

    # in case filenmae is not string, the warning does not show which file it is
    # so it will tell you where the large numbers are coming from instead of
    # showing just a list of values from the arrays.
    name = name or filename

    if not isinstance(filename, six.string_types):
        data = filename
        memmap = False
    else:
        filesize_gb = os.stat(filename).st_size / 1.0 * 1024 ** 3
        if memmap_files_larger_than_gb is None or filesize_gb <= memmap_files_larger_than_gb:
            logger.info("  Loading %s into RAM", filename)
            data = np.load(filename)
            memmap = False
        else:
            logger.info("  Loading %s as memory map", filename)
            data = np.load(filename, mmap_mode="c")
            memmap = True

    if not memmap:
        n_nans = np.sum(np.isnan(data))
        n_infs = np.sum(np.isinf(data))
        n_finite = np.sum(np.isfinite(data))
        if n_nans + n_infs > 0:
            logger.warning(
                "%s contains %s NaNs and %s Infs, compared to %s finite numbers!", name, n_nans, n_infs, n_finite
            )

        smallest = np.nanmin(data)
        largest = np.nanmax(data)
        if np.abs(smallest) > warning_threshold or np.abs(largest) > warning_threshold:
            logger.warning("Warning: file %s has some large numbers, ranging from %s to %s", name, smallest, largest)

    if len(data.shape) == 1:
        data = data.reshape(-1, 1)

    return data

def split_train_test(data, test_ratio):
    np.random.seed(42)
    shuffled_indices = np.random.permutation(len(data))
    test_set_size = int(len(data) * test_ratio)
    test_indices = shuffled_indices[:test_set_size]
    train_indices = shuffled_indices[test_set_size:]
    return data.iloc[train_indices], data.iloc[test_indices]<|MERGE_RESOLUTION|>--- conflicted
+++ resolved
@@ -190,17 +190,10 @@
 
         # Now break up each column into elements of max size 'macObjectLen'
         df0_flattened = pd.DataFrame(df0[column].to_list(), columns=[column+str(idx) for idx in range(elemLen0)])
-<<<<<<< HEAD
         #print(df0_flattened)
         #df0_flattened = df0_flattened.fillna(0)
         #print(df0_flattened)
         
-=======
-        print(df0_flattened)
-        df0_flattened = df0_flattened.fillna(0)
-        print(df0_flattened)
-
->>>>>>> 0ee116fa
         # Delete extra dimensions if needed due to non-matching dimensionality of df0 & df1
         if elemLen0 > minObjectLen[column]:
             delColumns0 = [column+str(idx) for idx in range(minObjectLen[column], elemLen0)]
@@ -300,7 +293,6 @@
         weights = pd.DataFrame(X_tree.arrays(weightFeature, library="np", entry_stop=n))
 
     # Apply filtering if set by user
-<<<<<<< HEAD
     if Filter != None:
         for logExp in Filter.FilterList:
             #df_mask = pd.eval( logExp, target = df)
@@ -308,19 +300,6 @@
             df = df[df_mask]
             weights = weights[df_mask]
     
-    # Convert all weights to log(w) for numerical resilience/robustness
-    #sgn = np.sign(weights)
-    #weightsTemp = weights.abs()
-    #weightsTemp = np.log10(weightsTemp)
-    #weights = weightsTemp.mul(sgn, axis=0)
-=======
-    for logExp in Filter.FilterList:
-        #df_mask = pd.eval( logExp, target = df)
-        df_mask = df.eval( logExp )
-        df = df[df_mask]
-        weights = weights[df_mask]
->>>>>>> 0ee116fa
-
     # Reset all row numbers
     df = df.reset_index(drop=True)
 
