from __future__ import absolute_import, division, print_function, unicode_literals
import os
import time
import logging
import tarfile
import torch
import pickle
import numpy as np
import pandas as pd
import seaborn as sns
from pandas.plotting import scatter_matrix
import multiprocessing
import matplotlib
matplotlib.use('Agg')
import matplotlib.pyplot as plt
from functools import partial
from collections import defaultdict
from .tools import create_missing_folders, load, load_and_check, HarmonisedLoading
from .plotting import draw_weighted_distributions, draw_unweighted_distributions, draw_ROC, draw_Obs_ROC, resampled_obs_and_roc, plot_calibration_curve, draw_weights, draw_scatter
from sklearn.model_selection import train_test_split
import yaml
logger = logging.getLogger(__name__)


class Loader():
    """
    Loading of data.
    """
    def __init__(self):
        super(Loader, self).__init__()

    def loading(
        self,
        folder=None,
        plot=False,
        global_name="Test",
        features=[],
        weightFeature="DummyEvtWeight",
        TreeName = "Tree",
        x0 = None,
        x1 = None,
        randomize = False,
        save = False,
        correlation = True,
        preprocessing = False,
        nentries = 0,
        pathA = '',
        pathB = '',
        normalise = False,
        debug = False,
        noTar = True,
    ):
        """
        Parameters
        ----------
        folder : str or None
            Path to the folder where the resulting samples should be saved (ndarrays in .npy format). Default value:            None.
        plot : bool, optional
            make validation plots
        global_name : str
            Name of containing folder for executed training or evaluation run
        do : str
            Decide what samples to use. Can either be Sherpa Vs Madgraph ('sherpaVsMG5'), Renormalization scale up vs down ('mur') or qsf scale up vs down ('qsf')
            Default value: 'sherpaVsMG5'
        x0 : dataframe of none
            Either pass a dataframe as in notebook, or None to load sample according to do option.
        x1 : dataframe of none
            Either pass a dataframe as in notebook, or None to load sample according to do option.
        randomize : bool, optional
            Randomize training sample. Default value:
            False
        save : bool, optional
            Save training ans test samples. Default value:
            False
        Returns
        -------
        x : ndarray
            Observables with shape `(n_samples, n_observables)`. The same information is saved as a file in the given
            folder.
        y : ndarray
            Class label with shape `(n_samples, n_parameters)`. `y=0` (`1`) for events sample from the numerator
            (denominator) hypothesis. The same information is saved as a file in the given folder.
        """

        # Create folders for storage
        create_missing_folders([folder+'/'+global_name])
        create_missing_folders(['plots'])

        # Extract the TTree data as pandas dataframes
        (
            x0, w0, vlabels0,
            x1, w1, vlabels1
        )  = HarmonisedLoading(fA = pathA, fB = pathB,
                               features=features, weightFeature=weightFeature,
                               nentries = int(nentries), TreeName = TreeName)

        # Run if requested debugging by user
        if debug:
            print("<loading.py::Loader()>::   Data sets for training (pandas dataframe)")
            print("<loading.py::Loader()>::      X0:")
            print(x0)
            print("<loading.py::Loader()>::      X1:")
            print(x1)

        # Pre-process for outliers
        logger.info(" Starting filtering")
        if preprocessing:
            factor = 5 # 5 sigma deviation
            x00 = len(x0)
            x10 = len(x1)
            for column in x0.columns:
                upper_lim0 = x0[column].mean () + x0[column].std () * factor
                upper_lim1 = x1[column].mean () + x1[column].std () * factor
                lower_lim0 = x0[column].mean () - x0[column].std () * factor
                lower_lim1 = x1[column].mean () - x1[column].std () * factor
                upper_lim = upper_lim0 if upper_lim0 > upper_lim1 else upper_lim1
                lower_lim = lower_lim0 if lower_lim0 < lower_lim1 else lower_lim1

                # If the std = 0, then skip as this is a singular value feature
                #   Can happen during zero-padding
                if x0[column].std == 0 or x1[column].std () == 0:
                    continue

                if debug:
                    print("Column: {}:".format(column))
                    print("Column: {},  mean0 = {}".format(column, x0[column].mean ()))
                    print("Column: {},  mean1 = {}".format(column, x1[column].mean ()))
                    print("Column: {},  std0 = {}".format(column, x0[column].std ()))
                    print("Column: {},  std1 = {}".format(column, x1[column].std ()))
                    print("Column: {},  lower limit = {}".format(column,lower_lim))
                    print("Column: {},  upper limit = {}".format(column,upper_lim))
                x0_mask = (x0[column] < upper_lim) & (x0[column] > lower_lim)
                x1_mask = (x1[column] < upper_lim) & (x1[column] > lower_lim)

                x0 = x0[x0_mask]
                x1 = x1[x1_mask]

                # Filter weights
                w0 = w0[x0_mask]
                w1 = w1[x1_mask]
            x0 = x0.round(decimals=2)
            x1 = x1.round(decimals=2)

            if debug:
                logger.info(" Filtered x0 outliers in percent: %.2f", (x00-len(x0))/len(x0)*100)
                logger.info(" Filtered x1 outliers in percent: %.2f", (x10-len(x1))/len(x1)*100)
                logger.info("weight vector (0): {}".format(w0))
                logger.info("weight vector (1): {}".format(w1))


        if correlation:
            cor0 = x0.corr()
            sns.heatmap(cor0, annot=True, cmap=plt.cm.Reds)
            cor_target = abs(cor0[x0.columns[0]])
            relevant_features = cor_target[cor_target>0.5]
            if plot:
                plt.savefig('plots/scatterMatrix_'+global_name+'.png')
                plt.clf()

        #if plot and int(nentries) > 10000: # no point in plotting distributions with too few events
        #    logger.info(" Making plots")
        #    draw_unweighted_distributions(x0.to_numpy(), x1.to_numpy(),
        #                                  np.ones(x0.to_numpy()[:,0].size),
        #                                  x0.columns,
        #                                  vlabels1,
        #                                  binning,
        #                                  global_name,
        #                                  nentries,
        #                                  plot)

        # sort dataframes alphanumerically
        x0 = x0[sorted(x0.columns)]
        x1 = x1[sorted(x1.columns)]

        # get metadata, i.e. max, min, mean, std of all the variables in the dataframes
        metaData = {v : {x0[v].min(), x0[v].max() } for v in  x0.columns }
        X0 = x0.to_numpy()
        X1 = x1.to_numpy()

        # Convert weights to numpy
        w0 = w0.to_numpy()
        w1 = w1.to_numpy()
        if normalise:
            w0 = w0 / (w0.sum())
            w1 = w1 / (w1.sum())

        # Target labels
        y0 = np.zeros(x0.shape[0])
        y1 = np.ones(x1.shape[0])

        # Train, test splitting of input dataset
        X0_train, X0_test, y0_train, y0_test, w0_train, w0_test = train_test_split(X0, y0, w0, test_size=0.40, random_state=42)
        X1_train, X1_test, y1_train, y1_test, w1_train, w1_test = train_test_split(X1, y1, w1, test_size=0.40, random_state=42)
        X0_train, X0_val,  y0_train, y0_val, w0_train, w0_val =  train_test_split(X0_train, y0_train, w0_train, test_size=0.50, random_state=42)
        X1_train, X1_val,  y1_train, y1_val, w1_train, w1_val =  train_test_split(X1_train, y1_train, w1_train, test_size=0.50, random_state=42)
        X_train = np.vstack([X0_train, X1_train])
        y_train = np.concatenate((y0_train, y1_train), axis=None)
        w_train = np.concatenate( (w0_train, w1_train), axis=None)
        X_val   = np.vstack([X0_val, X1_val])
        y_val = np.concatenate((y0_val, y1_val), axis=None)
        w_val = np.concatenate( (w0_val, w1_val), axis=None)
        X = np.vstack([X0, X1])
        y = np.concatenate((y0, y1), axis=None)
        w = np.concatenate( (w0,w1), axis=None)
        # save data
        if folder is not None and save:
            np.save(folder + global_name + "/X_train_" +str(nentries)+".npy", X_train)
            np.save(folder + global_name + "/y_train_" +str(nentries)+".npy", y_train)
            np.save(folder + global_name + "/w_train_" +str(nentries)+".npy", w_train)
            np.save(folder + global_name + "/X_val_"   +str(nentries)+".npy", X_val)
            np.save(folder + global_name + "/y_val_"   +str(nentries)+".npy", y_val)
            np.save(folder + global_name + "/w_val_"   +str(nentries)+".npy", w_val)
            np.save(folder + global_name + "/X0_val_"  +str(nentries)+".npy", X0_val)
            np.save(folder + global_name + "/X1_val_"  +str(nentries)+".npy", X1_val)
            np.save(folder + global_name + "/w0_val_"  +str(nentries)+".npy", w0_val)
            np.save(folder + global_name + "/w1_val_"  +str(nentries)+".npy", w1_val)
            np.save(folder + global_name + "/X0_train_"+str(nentries)+".npy", X0_train)
            np.save(folder + global_name + "/X1_train_"+str(nentries)+".npy", X1_train)
            np.save(folder + global_name + "/w0_train_"  +str(nentries)+".npy", w0_train)
            np.save(folder + global_name + "/w1_train_"  +str(nentries)+".npy", w1_train)
            f = open(folder + global_name + "/metaData_"+str(nentries)+".pkl", "wb")
            pickle.dump(metaData, f)
            f.close()
            #Tar data files if training is done on GPU
            if torch.cuda.is_available() and not noTar:
                plot = False #don't plot on GPU...
                tar = tarfile.open("data_out.tar.gz", "w:gz")
                for name in [folder + global_name + "/X_train_" +str(nentries)+".npy",
                             folder + global_name + "/y_train_" +str(nentries)+".npy",
                             folder + global_name + "/X_val_"   +str(nentries)+".npy",
                             folder + global_name + "/y_val_"   +str(nentries)+".npy",
                             folder + global_name + "/X0_val_"  +str(nentries)+".npy",
                             folder + global_name + "/X1_val_"  +str(nentries)+".npy",
                             folder + global_name + "/w0_val_"  +str(nentries)+".npy",
                             folder + global_name + "/w1_val_"  +str(nentries)+".npy",
                             folder + global_name + "/X0_train_"+str(nentries)+".npy",
                             folder + global_name + "/X1_train_"+str(nentries)+".npy",
                             folder + global_name + "/w0_train_"  +str(nentries)+".npy",
                             folder + global_name + "/w1_train_"  +str(nentries)+".npy"]:
                    tar.add(name)
                    f = open(folder + global_name + "/metaData_"+str(nentries)+".pkl", "wb")
                    pickle.dump(metaData, f)
                    f.close()
                tar.close()

        return X_train, y_train, X0_train, X1_train, w_train, w0_train, w1_train, metaData



    def load_result(
        self,
        x0,
        x1,
        w0,
        w1,
        metaData,
        weights = None,
        label = None,
        features=[],
#        weightFeature="DummyEvtWeight",
        plot = False,
        nentries = 0,
#        TreeName = "Tree",
#        pathA = '',
#        pathB = '',
        global_name="Test",
        ext_binning = None,
        ext_plot_path=None,
        verbose=False,
        do_ROC=False,
    ):
        """
        Parameters
        ----------
        weights : ndarray
            r_hat weights:
        Returns
        -------
        """

        if verbose:
            print("<loading.py::load_result>::   Extracting numpy data features")

        # Get data - only needed for column names which we can use features instead
        #x0df, weights0, labels0 = load(f = pathA,
        #                     features=features, weightFeature=weightFeature,
        #                     n = int(nentries), t = TreeName)
        #x1df, weights1, labels1 = load(f = pathB,
        #                     features=features, weightFeature=weightFeature,
        #                     n = int(nentries), t = TreeName)

        # load samples
        X0 = load_and_check(x0, memmap_files_larger_than_gb=1.0)
        X1 = load_and_check(x1, memmap_files_larger_than_gb=1.0)
        W0 = load_and_check(w0, memmap_files_larger_than_gb=1.0)
        W1 = load_and_check(w1, memmap_files_larger_than_gb=1.0)
        if isinstance(metaData, str):
            metaDataFile = open(metaData, 'rb')
            metaDataDict = pickle.load(metaDataFile)
            metaDataFile.close()
        else:
            metaDataDict = metaData
        #weights = weights / weights.sum() * len(X1)

        # Calculate the maximum of each column and minimum and then allocate bins
        if verbose:
            print("<loading.py::load_result>::   Calculating min/max range for plots & binning")
        binning = defaultdict()
        minmax = defaultdict()
        divisions = 50

        # external binning from yaml file.
        if ext_binning:
            with open(ext_binning, "r") as f:
                ext_binning = yaml.load(f, yaml.FullLoader)

        #for idx,column in enumerate(x0df.columns):
        for idx,(key,pair) in enumerate(metaDataDict.items()):

            # check to see if variable is in the yaml file.
            # if not, proceed to automatic binning
            if ext_binning is not None:
                try:
                    binning[idx] = np.arange(*ext_binning["binning"][key])
                    continue
                except KeyError:
                    pass

            #max = x0df[column].max()
            #min = x0df[column].min()
            #minmax[column] = [min,max]
            #binning[column] = np.linspace(min, max, divisions)
            #print("<loading.py::load_result>::   Column {}:  min  =  {},  max  =  {}".format(column,min,max))

            #  Min/max
            #max = np.amax(X0[:,idx])
            #min = np.amin(X0[:,idx])
            #minmax[idx] = [min,max]
            #binning[idx] = np.linspace(min, max, divisions)
            #print("<loading.py::load_result>::   Column {}:  min  =  {},  max  =  {}".format(column,min,max))

            #  Mean/std
            mean = np.mean(X0[:,idx])
            std = np.std(X0[:,idx])
            factor = 5
            minmax[idx] = [mean-(5*std), mean+(5*std)]
            binning[idx] = np.linspace(mean-(5*std), mean+(5*std), divisions)
<<<<<<< HEAD
            if verbose:
                print("<loading.py::load_result>::   Column {}:  min  =  {},  max  =  {}".format(key,mean-5*std,mean+5*std))
                print(binning[idx])

        # no point in plotting distributions with too few events, they only look bad
        #if int(nentries) > 5000:
        # plot ROC curves
        if do_ROC:
            print("<loading.py::load_result>::   Printing ROC")
            draw_ROC(X0, X1, W0, W1, weights, label, global_name, nentries, plot)

        if verbose:
            print("<loading.py::load_result>::   Printing weighted distributions")
        # plot reweighted distributions
=======
            print("<loading.py::load_result>::   Column {}:  min  =  {},  max  =  {}".format(key,mean-5*std,mean+5*std))
            #print(binning[idx])

        # no point in plotting distributions with too few events, they only look bad 
        #if int(nentries) > 5000: 
        # plot ROC curves 
        print("<loading.py::load_result>::   Printing ROC")
        draw_ROC(X0, X1, W0, W1, weights, label, global_name, nentries, plot)
        draw_Obs_ROC(X0, X1, W0, W1, weights, label, global_name, nentries, plot)
        
        print("<loading.py::load_result>::   Printing weighted distributions")
        # plot reweighted distributions     
>>>>>>> e3af9111
        draw_weighted_distributions(X0, X1, W0, W1,
                                    weights,
                                    metaDataDict.keys(),#x0df.columns,
                                    binning,
                                    label,
                                    global_name, nentries, plot, ext_plot_path)

    def validate_result(
        self,
        weightCT = None,
        weightCA = None,
        do = 'dilepton',
        var = 'QSFUP',
        plot = False,
        n = 0,
        path = '',
    ):
        """
        Parameters
        ----------
        weightsCT : ndarray
            weights from carl-torch:
        weightsCA : ndarray
            weights from carlAthena:
        Returns
        -------
        """
        # draw histograms comparing weight from carl-torch (weightCT) from weight infered through carlAthena (ca.weight)
        draw_weights(weightCT, weightCA, var, do, n, plot)
        draw_scatter(weightCT, weightCA, var, do, n)

    def load_calibration(
        self,
        y_true,
        p1_raw = None,
        p1_cal = None,
        label = None,
        do = 'dilepton',
        var = 'QSFUP',
        plot = False
    ):
        """
        Parameters
        ----------
        y_true : ndarray
            true targets
        p1_raw : ndarray
            uncalibrated probabilities of the positive class
        p1_cal : ndarray
            calibrated probabilities of the positive class
        Returns
        -------
        """

        # load samples
        y_true  = load_and_check(y_true,  memmap_files_larger_than_gb=1.0)
        plot_calibration_curve(y_true, p1_raw, p1_cal, do, var, plot)<|MERGE_RESOLUTION|>--- conflicted
+++ resolved
@@ -345,7 +345,6 @@
             factor = 5
             minmax[idx] = [mean-(5*std), mean+(5*std)]
             binning[idx] = np.linspace(mean-(5*std), mean+(5*std), divisions)
-<<<<<<< HEAD
             if verbose:
                 print("<loading.py::load_result>::   Column {}:  min  =  {},  max  =  {}".format(key,mean-5*std,mean+5*std))
                 print(binning[idx])
@@ -360,20 +359,6 @@
         if verbose:
             print("<loading.py::load_result>::   Printing weighted distributions")
         # plot reweighted distributions
-=======
-            print("<loading.py::load_result>::   Column {}:  min  =  {},  max  =  {}".format(key,mean-5*std,mean+5*std))
-            #print(binning[idx])
-
-        # no point in plotting distributions with too few events, they only look bad 
-        #if int(nentries) > 5000: 
-        # plot ROC curves 
-        print("<loading.py::load_result>::   Printing ROC")
-        draw_ROC(X0, X1, W0, W1, weights, label, global_name, nentries, plot)
-        draw_Obs_ROC(X0, X1, W0, W1, weights, label, global_name, nentries, plot)
-        
-        print("<loading.py::load_result>::   Printing weighted distributions")
-        # plot reweighted distributions     
->>>>>>> e3af9111
         draw_weighted_distributions(X0, X1, W0, W1,
                                     weights,
                                     metaDataDict.keys(),#x0df.columns,
