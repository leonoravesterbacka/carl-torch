--- conflicted
+++ resolved
@@ -116,8 +116,6 @@
 #######################################
 # Estimate the likelihood ratio using a NN model
 #   -> Calculate number of input variables as rudimentary guess
-#structure = np.repeat(len(features)*3, 5)
-#structure = tuple(structure)
 structure = ( (len(features)*3, ) * 5)
 # Use the number of inputs as input to the hidden layer structure
 estimator = RatioEstimator(
@@ -178,14 +176,8 @@
 # perform training
 train_loss, val_loss, accuracy_train, accuracy_val = estimator.train(
     method='carl',
-<<<<<<< HEAD
-    batch_size=5000,
-    n_epochs=100,
-    early_stopping=False,
-=======
     batch_size=batch_size,
     n_epochs=nepoch,
->>>>>>> 08f100a1
     validation_split=0.25,
     x=x,
     y=y,
