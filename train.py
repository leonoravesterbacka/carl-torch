--- conflicted
+++ resolved
@@ -10,6 +10,8 @@
 from ml import RatioEstimator
 from ml import Loader
 import numpy as np
+from itertools import repeat
+
 
 logger = logging.getLogger(__name__)
 
@@ -27,7 +29,7 @@
 parser.add_argument('-w', '--weightFeature',  action='store', type=str, dest='weightFeature',  default='DummyEvtWeight', help='Name of event weights feature in TTree')
 parser.add_argument('-t', '--TreeName',  action='store', type=str, dest='treename',  default='Tree', help='Name of TTree name inside root files')
 parser.add_argument('-b', '--binning',  action='store', type=str, dest='binning',  default=None, help='path to binning yaml file.')
-parser.add_argument('-l', '--layers', action='store', type=int, dest='layers', nargs='*', default=(11,11,11), help='number of nodes for each layer')
+parser.add_argument('-l', '--layers', action='store', type=int, dest='layers', nargs='*', default=None, help='number of nodes for each layer')
 parser.add_argument('--batch',  action='store', type=int, dest='batch_size',  default=4096, help='batch size')
 parser.add_argument('--per-epoch-plot', action='store_true', dest='per_epoch_plot', default=False, help='plotting train/validation result per epoch.')
 parser.add_argument('--per-epoch-save', action='store_true', dest='per_epoch_save', default=False, help='saving trained model per epoch.')
@@ -43,7 +45,7 @@
 weightFeature = opts.weightFeature
 treename = opts.treename
 binning = opts.binning
-n_hidden = tuple(opts.layers)
+n_hidden = tuple(opts.layers) if opts.layers != None else tuple( repeat( (len(features)), 3) )
 batch_size = opts.batch_size
 per_epoch_plot = opts.per_epoch_plot
 per_epoch_save = opts.per_epoch_save
@@ -170,11 +172,7 @@
 train_loss, val_loss, accuracy_train, accuracy_val = estimator.train(
     method='carl',
     batch_size=batch_size,
-<<<<<<< HEAD
-    n_epochs=200,
-=======
     n_epochs=nepoch,
->>>>>>> 1ed25c9e
     x=x,
     y=y,
     w=w,
@@ -182,15 +180,8 @@
     x1=x1,
     scale_inputs=True,
     early_stopping=False,
-<<<<<<< HEAD
-    #intermediate_train_plot = intermediate_plot,
-    #intermediate_save = intermediate_save,
-    intermediate_train_plot = None,
-    intermediate_save = None,
-=======
     intermediate_train_plot = intermediate_train_plot,
     intermediate_save = intermediate_save,
->>>>>>> 1ed25c9e
 )
 
 # saving loss values and final trained models
